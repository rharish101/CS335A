#!/usr/bin/env python3
"""Lexer for Go."""
from ply import lex
from ply.lex import TOKEN

operators = {
    "+": (r"\+", "PLUS"),
    "&": (r"&", "BITAND"),
    "+=": (r"\+=", "PLUSEQ"),
    "&=": (r"&=", "BITANDEQ"),
    "&&": (r"&&", "LOGAND"),
    "==": (r"==", "EQUALS"),
    "!=": (r"!=", "NOTEQ"),
    "(": (r"\(", "LBRACK"),
    ")": (r"\)", "RBRACK"),
    "-": (r"-", "MINUS"),
    "|": (r"\|", "BITOR"),
    "-=": (r"-=", "MINUSEQ"),
    "|=": (r"\|=", "BITOREQ"),
    "||": (r"\|\|", "LOGOR"),
    "<": (r"<", "LESS"),
    "<=": (r"<=", "LESSEQ"),
    "[": (r"\[", "LSQBRACK"),
    "]": (r"\]", "RSQBRACK"),
    "*": (r"\*", "MULT"),
    "^": (r"\^", "BITXOR"),
    "*=": (r"\*=", "MULTEQ"),
    "^=": (r"\^=", "BITXOREQ"),
    "<-": (r"<-", "REC"),
    ">": (r">", "GREAT"),
    ">=": (r">=", "GREATEQ"),
    "{": (r"\{", "LCURLBR"),
    "}": (r"\}", "RCURLBR"),
    "/": (r"/", "DIV"),
    "<<": (r"<<", "LSHIFT"),
    "/=": (r"/=", "DIVEQ"),
    "<<=": (r"<<=", "LSHIFTEQ"),
    "++": (r"\+\+", "INCR"),
    "=": (r"=", "ASSIGN"),
    ":=": (r":=", "SHDECL"),
    ",": (r",", "COMMA"),
    ";": (r";", "SEMICOLON"),
    "%": (r"%", "MODULO"),
    ">>": (r">>", "RSHIFT"),
    "%=": (r"%=", "MODEQ"),
    ">>=": (r">>=", "RSHIFTEQ"),
    "--": (r"--", "DECR"),
    "!": (r"!", "LOGNOT"),
    "...": (r"\.\.\.", "TRIDOT"),
    ".": (r"\.", "DOT"),
    ":": (r":", "COLON"),
    "&^": (r"&\^", "BITCLR"),
    "&^=": (r"&\^=", "BITCLREQ"),
}

reserved = [
    "break",
    "default",
    "func",
    "interface",
    "select",
    "case",
    "defer",
    "go",
    "map",
    "struct",
    "chan",
    "else",
    "goto",
    "package",
    "switch",
    "const",
    "fallthrough",
    "if",
    "range",
    "type",
    "continue",
    "for",
    "import",
    "return",
    "var",
]

tokens = (
    [
        "COMMENT",
        "IMAG",
        "FLOAT",
        "INT",
        "KEYWORD",
        "ID",
        "RUNE",
        "STRING",
        "OP",
        "NEWLINES",
        "WHITESPACE",
    ]
    + [keyword.upper() for keyword in reserved]
    + [value[1] for value in operators.values()]
)

octal_byte_value = r"\\[0-7]{3}"
hex_byte_value = r"\\x[0-9a-fA-F]{2}"
byte_value = r"(" + octal_byte_value + r"|" + hex_byte_value + r")"
little_u_value = r"\\u[0-9a-fA-F]{4}"
big_u_value = r"\\U[0-9a-fA-F]{8}"
escaped_char = r"\\(a|b|f|n|r|t|v|\\|'|\")"
unicode_value = (
    r"(.|" + little_u_value + r"|" + big_u_value + r"|" + escaped_char + ")"
)
rune_regex = r"'(" + unicode_value + r"|" + byte_value + r")'"

op_regex = r"(" + r"|".join([value[0] for value in operators.values()]) + r")"

decimal_lit = r"[1-9][0-9]*"
octal_lit = r"0[0-7]*"
hex_lit = r"0[xX][0-9a-fA-F]+"
int_regex = r"(" + decimal_lit + "|" + octal_lit + "|" + hex_lit + ")"

decimals = r"[0-9]+"
exponent = r"(e|E)[\+-]?" + decimals
float_lit_1 = decimals + r"\." + r"(" + decimals + r")?(" + exponent + r")?"
float_lit_2 = decimals + exponent
float_lit_3 = r"\." + decimals + r"(" + exponent + r")?"
float_regex = (
    r"(" + float_lit_1 + r"|" + float_lit_2 + r"|" + float_lit_3 + r")"
)

imag_regex = r"(" + decimals + r"|" + float_regex + ")i"


def t_COMMENT(t):
    r"(//.*|/\*(\*(?!/)|[^*])*\*/)"
    return t


@TOKEN(imag_regex)
def t_IMAG(t):
    return t


@TOKEN(float_regex)
def t_FLOAT(t):
    return t


@TOKEN(int_regex)
def t_INT(t):
    return t


def t_ID(t):
<<<<<<< HEAD
    r"[a-zA-Z][a-zA-Z_0-9]*"
=======
    r"[a-zA-Z_][a-zA-Z_0-9]*"
    reserved = [
        "break",
        "default",
        "func",
        "interface",
        "select",
        "case",
        "defer",
        "go",
        "map",
        "struct",
        "chan",
        "else",
        "goto",
        "package",
        "switch",
        "const",
        "fallthrough",
        "if",
        "range",
        "type",
        "continue",
        "for",
        "import",
        "return",
        "var",
    ]
>>>>>>> e94bed00
    if t.value in reserved:
        t.type = t.value.upper()
    return t


@TOKEN(rune_regex)
def t_RUNE(t):
    return t


def t_STRING(t):
    r"(\"[^\"\n]+\"|`[^`\n]+`)"
    return t


@TOKEN(op_regex)
def t_OP(t):
    t.type = operators[t.value][1]
    return t


t_NEWLINES = r"\n+"
t_WHITESPACE = r"[ \t]+"

lexer = lex.lex()
with open("/home/rharish/Programs/Go/hello.go", "r") as go:
    lexer.input(go.read())

output = ""
while True:
    token = lexer.token()
    if not token:
        break
    print(token)
    output += str(token.value)
print("=" * 10 + "OUTPUT" + "=" * 10)
print(output)<|MERGE_RESOLUTION|>--- conflicted
+++ resolved
@@ -150,38 +150,7 @@
 
 
 def t_ID(t):
-<<<<<<< HEAD
-    r"[a-zA-Z][a-zA-Z_0-9]*"
-=======
     r"[a-zA-Z_][a-zA-Z_0-9]*"
-    reserved = [
-        "break",
-        "default",
-        "func",
-        "interface",
-        "select",
-        "case",
-        "defer",
-        "go",
-        "map",
-        "struct",
-        "chan",
-        "else",
-        "goto",
-        "package",
-        "switch",
-        "const",
-        "fallthrough",
-        "if",
-        "range",
-        "type",
-        "continue",
-        "for",
-        "import",
-        "return",
-        "var",
-    ]
->>>>>>> e94bed00
     if t.value in reserved:
         t.type = t.value.upper()
     return t
