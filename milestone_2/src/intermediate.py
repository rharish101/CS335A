--- conflicted
+++ resolved
@@ -766,45 +766,15 @@
                         for var in lhs:
                             logging.info('var "{}":"{}"'.format(var, dtype))
                             ir_code += "{} = 0\n".format(var)
+                            if isinstance(dtype,GoArray):
+                                depth = 1
+                                curr = dtype
+                                while isinstance(curr.dtype, GoArray):
+                                    depth = depth + 1
+                                    curr = curr.dtype
+                                dtype.depth = depth
                             table.insert_var(var, dtype)
-<<<<<<< HEAD
             DTYPE = None
-=======
-                        else:
-                            table.insert_var(var, eval_type)
-                else:
-                    for var in lhs:
-                        logging.info('var "{}":"{}"'.format(var, dtype))
-                        ir_code += "{} = 0\n".format(var)
-                        if isinstance(dtype,GoArray):
-                            depth = 1
-                            curr = dtype
-                            while isinstance(curr.dtype, GoArray):
-                                depth = depth + 1
-                                curr = curr.dtype
-                            dtype.depth = depth
-                        table.insert_var(var, dtype)
-        DTYPE = None
-
-    # typedef and aliases
-    # still need to incorporate typedef alias during type checking
-    elif isinstance(tree, GoDecl) and tree.kind == "type":
-        type_list = tree.declarations
-        # iterating over AliasDecl and Typedef
-        for item in type_list:
-            # assert isinstance(item, GoTypeDefAlias)
-            alias = item.alias
-            actual = item.actual
-            if isinstance(actual, GoStruct):
-                table.insert_struct(alias, actual)
-            elif isinstance(actual, GoInterfaceType):
-                table.insert_interface(alias, actual)
-            else:
-                table.insert_alias(alias, actual)
-
-            logging.info('typedef/alias "{}" : "{}"'.format(alias, actual))
-        DTYPE = None
->>>>>>> 92f114c1
 
         # typedef and aliases
         # still need to incorporate typedef alias during type checking
@@ -1024,7 +994,6 @@
                                 curr = curr.expr
                                 should_break = False
 
-<<<<<<< HEAD
                         else:
                             error = True
                     elif isinstance(curr, GoFromModule):
@@ -1058,76 +1027,21 @@
                     depth = 0
                     indexes = []
                     while isinstance(left.lhs, GoPrimaryExpr):
-                        indexes.append(left.rhs.index.item)
+                        if isinstance(left.rhs, GoBasicLit):
+                            indexes.append(left.rhs.index.item)
+                        else:
+                            indexes.append(0)
                         left = left.lhs
                         depth = depth + 1
-                    indexes.append(left.rhs.index.item)
+                    if isinstance(left.rhs, GoBasicLit):
+                        indexes.append(left.rhs.index.item)
+                    else:
+                        indexes.append(0)
                     # print(indexes)
                     #
                     dtype1 = table.get_type(left.lhs)
                     if dtype1.length.item <= indexes[len(indexes) - 1]:
                         raise GoException("Error : Index Out of bound")
-=======
-                    else:
-                        error = True
-                elif isinstance(curr, GoFromModule):
-                    # No checking here; it is done ahead
-                    loc_rhs = "." + curr.child + loc_rhs
-                    curr = curr.parent
-                    should_break = False
-                elif not table.lookup(curr):
-                    go_traceback(tree)
-                    print('Error: "{}" not declared before use'.format(curr))
-                    exit()
-                elif type(curr) is str:
-                    loc_lhs += curr
-                if error:
-                    go_traceback(tree)
-                    print(
-                        'Error: Expression "{}" cannot be assigned '
-                        "value".format(var)
-                    )
-                    exit()
-                if should_break:
-                    break
-            lhs_3ac.append(loc_lhs + loc_rhs)
-
-        for i, (var, expr) in enumerate(zip(lhs, rhs)):
-            logging.info('assign: "{}" : "{}"'.format(var, expr))
-            # can have only struct fields, variables, array on the LHS.
-            dtype1 = None
-            if isinstance(var, GoPrimaryExpr):
-                # print(table.get_type(var.lhs))
-                # dtype1 = table.get_type(var.lhs).dtype
-                left = var
-                depth = 0
-                indexes = []
-                while isinstance(left.lhs, GoPrimaryExpr):
-                    if isinstance(left.rhs, GoBasicLit):
-                        indexes.append(left.rhs.index.item)
-                    else:
-                        indexes.append(0)
-                    left = left.lhs
-                    depth = depth + 1
-                if isinstance(left.rhs, GoBasicLit):
-                    indexes.append(left.rhs.index.item)
-                else:
-                    indexes.append(0)
-                #print(indexes)
-                #
-                dtype1 = table.get_type(left.lhs)
-                if dtype1.length.item <= indexes[len(indexes)-1]:
-                    go_traceback(tree)
-                    print("Error : Index Out of bound")
-                    exit()
-                indexes.pop()
-                dtype1 = dtype1.dtype
-                while depth>0:
-                    if dtype1.length.item <= indexes[len(indexes)-1]:
-                        go_traceback(tree)
-                        print("Error : Index Out of bound")
-                        exit()
->>>>>>> 92f114c1
                     indexes.pop()
                     dtype1 = dtype1.dtype
                     while depth > 0:
@@ -1478,109 +1392,15 @@
                     scope_label=scope_label,
                 )[1]
 
-<<<<<<< HEAD
                 if (
                     tree.clause.expr is not None
                 ) and tree.clause.expr.dtype.name is not "bool":
                     raise GoException(
                         "Error: Loop condition must be bool type"
-=======
-    # : 3AC necessary ??
-    # DTYPE needs to be verified
-    # ==========================================================================
-    elif isinstance(tree, GoArray):
-        if tree.length != "variable":
-            symbol_table(
-                tree.length, table, name, block_type, scope_label=scope_label
-            )
-        symbol_table(
-            tree.dtype, table, name, block_type, scope_label=scope_label
-        )
-        if isinstance(tree.dtype, GoArray):
-            tree.depth = tree.dtype.depth + 1
-            tree.final_type = tree.dtype.final_type
-        else:
-            tree.final_type = tree.dtype
-
-        length = tree.length
-
-        if length == "variable":
-            return ir_code
-        elif type(length) is str:  # variable
-            dtype = table.get_type(length)
-        elif isinstance(length, GoExpression):
-            dtype = length.dtype
-        elif isinstance(length, GoBasicLit):
-            dtype = length.dtype
-
-        # Need to handle the case for typedef/alias of dtype.name
-        if isinstance(dtype, GoType) and dtype.name not in INT_TYPES:
-            tree.size = dtype.value * tree.dtype.size
-            logging.info("ARRAY SIZE: {}".format(tree.size))
-            go_traceback(tree)
-            print("Error: Array length must be an integer")
-            exit()
-
-        #
-        DTYPE = None
-
-    elif isinstance(tree, GoIndex):
-        index = tree.index
-        dtype, ir_code = symbol_table(
-            index,
-            table,
-            name,
-            block_type,
-            store_var=store_var,
-            scope_label=scope_label,
-        )
-        if isinstance(dtype, GoType):
-            name = dtype.name
-            if name not in INT_TYPES:
-                go_traceback(tree)
-                print("Error: index of array is not integer")
-                exit()
-        DTYPE = dtype
-
-    elif isinstance(tree, GoPrimaryExpr):
-        depth_num = global_count
-        global_count += 1
-
-        rhs = tree.rhs
-        lhs = tree.lhs
-
-        if isinstance(rhs, GoIndex):  # array indexing
-            logging.info("array = '{}'".format(lhs))
-            #  need to handle multiple return from function
-            if isinstance(lhs, GoPrimaryExpr):
-                lhs.depth = tree.depth + 1
-            else:
-                if not table.lookup(lhs):
-                    go_traceback(tree)
-                    print("Error: '{}' array not declared".format(lhs))
-                    exit()
-                elif not isinstance(table.get_type(lhs), GoArray):
-                    go_traceback(tree)
-                    print("Error: '{}' not array".format(lhs))
-                    exit()
-                elif tree.depth != table.get_type(lhs).depth:
-                    go_traceback(tree)
-                    print(
-                        "Error: Incorrect number of indexes in array '{}'".format(
-                            lhs
-                        )
->>>>>>> 92f114c1
-                    )
-
-<<<<<<< HEAD
+                    )
+
             elif isinstance(tree.clause, GoRange):
                 raise NotImplementedError("Range not implemented")
-=======
-                # print("dtype: '{}'".format(table.get_type(lhs)))
-                tree.dtype = (table.get_type(lhs)).dtype
-                
-                # print("dtype: '{}'".format(table.get_type(lhs)))
->>>>>>> 92f114c1
 
             ir_code += symbol_table(
                 tree.infor, table, name, block_type, scope_label="For"
@@ -1588,37 +1408,10 @@
             ir_code += "{}: ".format(postfor_label) + post_code
             ir_code += "goto {}\n{}: ".format(cond_label, endfor_label)
 
-<<<<<<< HEAD
         elif isinstance(tree, GoSwitch):
             new_table = SymbTable(table)
             symbol_table(
                 tree.stmt, new_table, name, block_type, scope_label=scope_label
-=======
-            lhs_dtype, lhs_code = symbol_table(
-                lhs,
-                table,
-                name,
-                block_type,
-                store_var="__indlhs_{}".format(depth_num),
-                scope_label=scope_label,
-            )
-            
-            if isinstance(lhs, GoPrimaryExpr):
-                tree.dtype = lhs.dtype.dtype
-                DTYPE = tree.dtype
-            
-            ir_code += lhs_code
-            table.insert_var(
-                "__indlhs_{}".format(depth_num), lhs_dtype, use="intermediate"
-            )
-            rhs_dtype, rhs_code = symbol_table(
-                rhs,
-                table,
-                name,
-                block_type,
-                store_var="__indrhs_{}".format(depth_num),
-                scope_label=scope_label,
->>>>>>> 92f114c1
             )
             table.scopes.append(new_table)
 
@@ -1769,6 +1562,11 @@
                     store_var="__indlhs_{}".format(depth_num),
                     scope_label=scope_label,
                 )
+                
+                if isinstance(lhs, GoPrimaryExpr):
+                    tree.dtype = lhs.dtype.dtype
+                    DTYPE = tree.dtype
+                
                 ir_code += lhs_code
                 table.insert_var(
                     "__indlhs_{}".format(depth_num),
