#!/usr/bin/env python3
"""IR generation for Go."""
from lexer import lexer, go_traceback
from parser import parser
from go_classes import *
from argparse import ArgumentParser

INT_TYPES = [
    "int",
    "int8",
    "int16",
    "int32",
    "int64",
    "uint",
    "uint8",
    "uint16",
    "uint32",
    "uint64",
    "byte",
    "rune",
]


class SymbTable:
    """The class for all symbol tables."""

    def __init__(self, parent=None):
        """Initialize data dictionaries containing information.

        The kinds of information stored are:
            * Variables (dict of `GoVar`): Their types
            * Structures (dict of `GoStruct`): The variables, their types and
                their tags
            * Interfaces (dict of `GoInterfaceType`): The methods in the
                interfaces and their info
            * Functions (dict): Their params, return types, and their own
                symbol table as a dict
            * Methods (dict): Their params, return types, and their own symbol
                table as a dict for each struct on which they're used. Indexing
                is done by a tuple of (name, receiver).
            * Scopes (list of `SymbTable`): A list of the scope, using children
                symbol tables
            * Types (dict of `GoBaseType`): A dictionary of typedefs/aliases
                (NOTE: Aliases must have a reference to another type, while
                typedefs should have a copy)
            * Used (set of str): Set of used variable/alias/const names
            * Constants (dict of GoConstants) : Their types
            * Imports (dict of `GoImportSpec`): The imports and their aliases
            * Parent (`SymbTable`): The reference to the parent scope (if it
                exists)
        """
        self.variables = {}
        self.structures = {}
        self.interfaces = {}
        self.functions = {}
        self.methods = {}
        self.scopes = []
        self.types = []
        self.used = set()
        self.constants = {}
        self.imports = {}
        self.parent = parent

    def lookup(self, name):
        if name in self.variables:
            return True
        elif self.parent is not None:
            return self.parent.lookup(name)
        else:
            return False

    def get_type(self, name):
        if name in self.variables:
            return self.variables[name]
        elif self.parent:
            return self.parent.get_type(name)
        else:
            print("Error: Attempt to use '{}': undeclared variable/array name ".format(name)) 
            exit()   
    def get_func(self,name,info):
        if name in self.functions:
            return self.functions[name][info]
        elif self.parent:
            return self.parent.get_func(name,info)
        else:
            print("Error: Attempt to use '{}': undeclared function".format(name))        


    def insert_var(self, name, dtype):
        if name not in self.used:
            self.variables[name] = dtype
            self.used.add(name)
        else:
            print("Error: Already declared variable name '{}'".format(name))
            exit()

    def insert_alias(self, alias, actual):
        if alias not in self.used:
            self.types[alias] = actual
            self.used.add(alias)
        else:
            print("Error: Already used alias/typedef name '{}'".format(name))
            exit()

    def insert_const(self, const, dtype):
        if const not in self.used:
            self.constants[const] = dtype
            self.used.add(const)
        else:
            print("Error: Already used constant name '{}'".format(name))
            exit()

    def insert_struct(self, name, struct):
        if name not in self.used:
            self.structures[name] = struct
            self.used.add(name)
        else:
            print("Error: Already used struct name '{}'".format(name))
            exit()

    def insert_interface(self, name, interface):
        if name not in self.used:
            self.interfaces[name] = interface
            self.used.add(name)
        else:
            print("Error: Already used interface name '{}'".format(name))
            exit()


    # XXX INCOMPLETE need to check for other type classes
    def type_check(self, dtype1, dtype2, use="",func_name = None, param_name=None):
        if dtype1.__class__ is not dtype2.__class__:
            print("Error: Operands in '{}' of different type classes '{}' and '{}'".format(use, dtype1.__class__,dtype2.__class__))
            exit()

        if isinstance(dtype1,GoType) and isinstance(dtype1,GoType):
            name1 = dtype1.name
            name2 = dtype2.name    
            for name in [name1,name2]:
                if name not in INT_TYPES and name not in ["float","float32","float64","complex","byte","complex64","complex128","string","unintptr"]:
                    print("Error:'{}' is unregistered dtype".format(name))
                    exit() 
            if dtype1.basic_lit or dtype2.basic_lit:
                if name1 in INT_TYPES:
                    name1 = "int"        
                elif name1 in ["float32","float64","float"]:
                    name1 = "float"  
                elif name1 in ["complex64","complex128","complex"]:
                    name1 = "complex"      

                if name2 in INT_TYPES:
                    name2 = "int"        
                elif name2 in ["float32","float64","float"]:
                    name2 = "float"   
                elif name2 in ["complex64","complex128","complex"]:
                    name2 = "complex"       

                       
            if name1 != name2:
                # print("'{}', '{}'".format(name1,name2))
                if use == 'function call':
                    print("Error: Mismatch type of param '{}' in function call of '{}'".format(param_name,func_name))
                else:    
                    print("Error: Operands in '{}' of different types'{}' and '{}'".format(use,name1,name2))
                exit()

    def insert_func(self, name, params, result):
        if name not in table.functions:
            table.functions[name] = {}
            table.functions[name]["params"] = params
            table.functions[name]["result"] = result
        else:
            print("Error: already used function name")
            exit()

    def insert_method(self, name, params, result, receiver):
        # Indexing by name and 1st receiver
        key = (name, receiver[0])
        if key not in table.methods:
            # Only handling single receiver
            table.methods[key] = {}
            table.methods[key]["params"] = params
            table.methods[key]["result"] = result
        else:
            print("Error: already used method name")
            exit()

    def eval_type(self,expr):
        dtype = None
        if isinstance(expr, GoPrimaryExpr): 
            print("primary expr '{}'".format(expr))
            lhs = expr.lhs
            rhs = expr.rhs
            if isinstance(rhs,GoIndex): #for the time being just 1D arrays
                dtype = self.get_type(expr.lhs).dtype 

            elif isinstance(rhs,GoArguments): #fuction call
                print("FUNCTION CALL '{}'".format(lhs))
                func_name = lhs
                assert isinstance(rhs,GoArguments)
                #type checking of arguments passed to function
                argument_list = rhs.expr_list
                params_list = self.get_func(func_name,'params')
                if len(argument_list) is not len(params_list):
                    print("Error: '{}' parameters passed to function '{}' instead of '{}'".format(len(argument_list),func_name,len(params_list)))
                    exit()
                for argument,param in zip(argument_list,params_list):
                    assert isinstance(param,GoParam)
                    #symbol_table(param,self)
                    symbol_table(argument,self)
                    actual_dtype = param.dtype
                    given_dtype = self.eval_type(argument)
                    self.type_check(actual_dtype,given_dtype,'function call',func_name, param.name)

                result = self.get_func(func_name,'result')
                assert isinstance(result,GoParam)
                result_type = result.dtype

                if type(result_type) is list:
                    print("Warning: Returning list of types")
                dtype  = result_type


        elif type(expr) is str:  # variable
            dtype = self.get_type(expr)
        elif isinstance(expr, GoExpression):
            symbol_table(expr, self)
            dtype = expr.dtype
        elif isinstance(expr, GoBasicLit):
            dtype = expr.dtype         
        if dtype is None:
            print("Warning: getting None dtype")      
        return dtype    




if __name__ == "__main__":
    argparser = ArgumentParser(description="IR generator for Go")
    argparser.add_argument("input", type=str, help="input file")
    argparser.add_argument(
        "-s",
        "--symb",
        type=str,
        default=None,
        help="output symbol table file name",
    )
    argparser.add_argument(
        "-c", "--code", type=str, default=None, help="output 3AC file name"
    )
    argparser.add_argument(
        "-v", "--verbose", action="store_true", help="enable debug output"
    )
    args = argparser.parse_args()
    if args.symb is None:
        # Output filename is source filename (w/o extension) with the "csv"
        # extension
        args.symb = args.input.split("/")[-1][:-3] + ".csv"
    if args.code is None:
        # Output filename is source filename (w/o extension) with the "txt"
        # extension
        args.code = args.input.split("/")[-1][:-3] + ".txt"

    with open(args.input, "r") as go:
        input_text = go.read()
    if input_text[-1] != "\n":
        input_text += "\n"

    # Storing filename and input text for error reporting
    lexer.filename = args.input
    lexer.lines = input_text.split("\n")

    tree = parser.parse(input_text)
    if args.verbose:
        print(tree)


def symbol_table(tree, table, name=None, block_type=None):
    error = False
    print(tree)
    # TODO: Store modules
    if isinstance(tree, GoSourceFile):
        # iterating over package imports
        for item in tree.imports:
            table.imports[item.import_as] = item
        # iteraing over TopLevelDeclList
        for item in tree.declarations:
            symbol_table(item, table)

    # method declarations
    elif isinstance(tree, GoMethDecl):
        receiver = tree.receiver
        name = tree.name
        params = tree.params
        result = tree.result
        body = tree.body
        table.insert_method(name, params, result, receiver)
        symbol_table(body, table, (name, receiver[0]), "method")

    # function declarations
    elif isinstance(tree, GoFuncDecl):
        name = tree.name
        params = tree.params
        result = tree.result
        body = tree.body  # instance of GoBlock
        table.insert_func(name, params, result)
        symbol_table(body, table, name, "function")

    elif isinstance(tree, GoDecl) and tree.kind == "var":
        var_list = tree.declarations
        for item in var_list:
            # assert isinstance(item,GoVarSpec)
            lhs = item.lhs
            dtype = item.dtype
            rhs = item.rhs
            if len(lhs) != len(rhs) and len(rhs) != 0:
                error = True
                print(
                    "Error: different number of variables and values in var "
                    "declaration"
                )
                exit()
            elif len(rhs) == 0 and dtype is None:
                error = True
                print(
                    "Error: neither data type nor values given in var "
                    "declaration"
                )
                exit()
            else:
                # iterating over all expressions to evaluate their types
                evaluated_types = []
                for expr in rhs:
                    # assert isinstance(expr,GoExpression) or isinstance(expr,GoBasicLit) or type(expr) is str
                    # if type(expr) is str:
                    #     eval_type = table.get_type(expr)
                    # elif isinstance(expr, GoBasicLit):
                    #     eval_type = expr.dtype
                    # elif isinstance(expr, GoExpression):
                    #     symbol_table(expr, table)
                    #     eval_type = expr.dtype

                    evaluated_types.append(table.eval_type(expr))
                if len(rhs) != 0:
                    if dtype is None:
                        for var, eval_type in zip(lhs, evaluated_types):
                            table.insert_var(var, eval_type)
                    else:
                        for var, eval_type in zip(lhs, evaluated_types):
                            # If defined type is not None then check if the
                            # evaluated type is same as the defined type
                            table.type_check(dtype, eval_type, "variable declaration")
                            print('var "{}":"{}"'.format(var, dtype))
                            table.insert_var(var, dtype)
                else:
                    for var in lhs:
                        print('var "{}":"{}"'.format(var, dtype))
                        table.insert_var(var, dtype)

    # typedef and aliases
    # XXX still need to incorporate typedef alias during type checking
    elif isinstance(tree, GoDecl) and tree.kind == "type":
        type_list = tree.declarations
        # iterating over AliasDecl and Typedef
        for item in type_list:
            assert isinstance(item, GoTypeDefAlias)
            alias = item.alias
            actual = item.actual
            if isinstance(actual, GoStruct):
                table.insert_struct(alias, actual)
            elif isinstance(actual, GoInterfaceType):
                table.insert_interface(alias, actual)
            else:
                table.insert_alias(alias, actual)

            print('typedef/alias "{}" : "{}"'.format(alias, actual))

    elif isinstance(tree, GoDecl) and tree.kind == "constant":
        const_list = tree.declarations
        for item in const_list:
            # assert isinstance(item,GoConstSpec)
            id_list = item.id_list
            dtype = item.dtype
            expr_list = item.expr
            if len(id_list) != len(expr_list):
                error = True
                print(
                    "Error: different number of variables and values in const "
                    "declaration"
                )
                exit()

            else:
                evaluated_types = []
                for expr in expr_list:
                    # if type(expr) is str:
                    #     eval_type = table.get_type(expr)
                    # elif isinstance(expr, GoBasicLit):
                    #     eval_type = expr.dtype
                    # elif isinstance(expr, GoExpression):
                    #     symbol_table(expr, table)
                    #     eval_type = expr.dtype
                    evaluated_types.append(table.eval_type(expr))

                if dtype is None:
                    for const, eval_type in (expr_list, evaluated_types):
                        table.insert_const(const, eval_type)
                else:
                    for const, eval_type in zip(id_list, evaluated_types):
                        table.type_check(dtype, eval_type,"const declaration")
                        print('const "{}":"{}"'.format(const, dtype))
                        table.insert_const(const, dtype)
                        # adding to list of variables so that const can be used as variables except they can't be assigned to some other value. Need to implement this check
                        # table.insert_var(const,dtype)

    elif isinstance(tree, GoBlock):
        statement_list = tree.statements
        child_table = SymbTable(table)
        if not name:
            table.scopes.append(child_table)
        elif block_type == "function":
            table.functions[name]["body"] = child_table
        elif block_type == "method":
            table.methods[name]["body"] = child_table
        for statement in statement_list:
            if (
                statement is None
                or statement == ""
                or (type(statement) is list and len(statement) == 0)
            ):
                continue
            symbol_table(statement, child_table)

    elif isinstance(tree, GoAssign):
        lhs = tree.lhs
        rhs = tree.rhs
        if len(lhs) != len(rhs):
            error = True
            print(
                "Different number of variables and values in assign operation"
            )
            exit()
        for var in lhs:
            if isinstance(var, GoPrimaryExpr):
                symbol_table(var, table)
            elif not table.lookup(var):
                error = True
                print('"{}" not declared before use'.format(var))
                exit()

        for var, expr in zip(lhs, rhs):
            print('assign: "{}" : "{}"'.format(var, expr))
            if isinstance(var, GoPrimaryExpr):
                dtype1 = table.get_type(var.lhs).dtype
            else:
                dtype1 = table.get_type(var)

            # if type(expr) is str:
            #     dtype2 = table.get_type(expr)
            # elif isinstance(expr, GoBasicLit):
            #     dtype2 = expr.dtype
            # elif isinstance(expr, GoExpression):
            #     symbol_table(expr, table)
            #     dtype2 = expr.dtype
            dtype2 = table.eval_type(expr)

            table.type_check(dtype1, dtype2,"assignment")

    elif isinstance(tree, GoShortDecl):
        id_list = tree.id_list
        expr_list = tree.expr_list
        if len(id_list) != len(expr_list):
            error = True
            print(
                "Different number of variables and values in short declaration"
            )
            exit()
        for var in id_list:
            if type(var) is not str:
                error = True
                print("Syntax error, '{}'".format(var))
                exit()

        for var, expr in zip(id_list, expr_list):
            print('short decl: "{}" : "{}"'.format(var, expr))
            if type(expr) is str:
                table.insert_var(var, table.get_type(expr))
            elif isinstance(expr, GoBasicLit):
                table.insert_var(var, expr.dtype)
            elif isinstance(expr, GoExpression):
                symbol_table(expr, table)
                # print(expr.dtype)
                table.insert_var(var, expr.dtype)
            elif isinstance(expr, GoCompositeLit):  # Arrays
                symbol_table(expr, table)
                table.insert_var(var, expr.dtype)
                print("type = '{}' , {}'".format(var, expr.dtype))

    elif isinstance(tree, GoExpression):
        lhs = tree.lhs
        op = tree.op
        rhs = tree.rhs
        # symbol_table(lhs, table)
        # symbol_table(rhs, table)
        print('exp: lhs "{}", rhs "{}"'.format(lhs, rhs))

        # XXX INCOMPLETE : need to handle cases for array types, struct types,
        # interfaces, function, pointer
        # if type(lhs) is str:  # variable
        #     dtype1 = table.get_type(lhs)
        # elif isinstance(lhs, GoExpression):
        #     dtype1 = lhs.dtype
        # elif isinstance(lhs, GoBasicLit):
        #     dtype1 = lhs.dtype

        # if type(rhs) is str:  # variable
        #     dtype2 = table.get_type(rhs)
        # elif isinstance(rhs, GoExpression):
        #     dtype2 = rhs.dtype
        # elif isinstance(rhs, GoBasicLit):
        #     dtype2 = rhs.dtype
        dtype1 = table.eval_type(lhs)
        dtype2 = table.eval_type(rhs)

        print('exp lhs: "{}", rhs: "{}"'.format(dtype1, dtype2))

        if dtype1.__class__ is not dtype2.__class__:
            error = True
            print(
                "Error: Operands in expression of different type classes '{}' "
                "and '{}'".format(dtype1.__class__, dtype2.__class__)
            )
            exit()

        # XXX INCOMPLETE need to check for other type classes
        if isinstance(dtype1, GoType) and isinstance(dtype2, GoType):
            name1 = dtype1.name
            name2 = dtype2.name
            table.type_check(dtype1,dtype2,"expression")
            if dtype1.basic_lit is False:
                name = dtype1.name    
            elif dtype2.basic_lit is False:
                name = dtype2.name    


            if name == "bool" and op not in ["&&", "||"]:
                error = True
                print("invalid operator for bool operands")
                exit()
            elif op in ["&&", "||"] and name != "bool":
                error = True
                print(
                    "invalid operand types '{}' and '{}' for bool operator".format(
                        name1, name2
                    )
                )
                exit()
            elif (
                op in [">>", "<<", "&", "&^", "^", "|", "%"]
                and name not in INT_TYPES
            ):
                error = True
                print("error")
                exit()
            elif name == "string" and op not in [
                "+",
                "==",
                "!=",
                ">=",
                "<=",
                ">",
                "<",
            ]:
                error = True
                print("invalid operator for string type")
                exit()
            else:
                print('basic_lit "{}", "{}", "{}"'.format(dtype1, dtype2, dtype1.basic_lit & dtype2.basic_lit))
                if op in [">", "<", ">=", "<=", "==", "!="]:
                    tree.dtype = GoType("bool",dtype1.basic_lit & dtype2.basic_lit)
                else:
                    tree.dtype = GoType(name,dtype1.basic_lit & dtype2.basic_lit)

    elif isinstance(tree, GoIf):
        # New symbol table needed as stmt is in the scope of both if and else
        newtable = SymbTable(table)
        symbol_table(tree.stmt, newtable)
        symbol_table(tree.cond, newtable)

        if (
            not isinstance(tree.cond, GoExpression)
            or not isinstance(tree.cond.dtype, GoType)
            or tree.cond.dtype.name != "bool"
        ):
            error = True
            print("Error: If condition is not evaluating to bool")
            exit()
        symbol_table(tree.inif, newtable)
        symbol_table(tree.inelse, newtable)
        table.scopes.append(newtable)

    # XXX Issue with grammar when simple statement in switch case, incorrect
    # parse tree bein generated
    elif isinstance(tree, GoCaseClause):
        symbol_table(tree.kind, table)
        symbol_table(tree.expr_list, table)
        newtable = SymbTable(table)
        symbol_table(tree.stmt_list, newtable)
        table.scopes.append(newtable)

    # XXX UN-IMPLEMENTED
    elif isinstance(tree, GoFor):
        print("Entered GoFor")
        symbol_table(tree.clause, table)
        symbol_table(tree.infor, table)

    elif isinstance(tree, GoForClause):
        print("Entered GoForClause")
        
        if (tree.init is not None) and not isinstance(tree.init, GoShortDecl) and not isinstance(tree.init, GoAssign):
            error = True
            print("Error in for loop Initialization")
            exit()

        elif (tree.expr is not None) and not isinstance(tree.expr, GoBasicLit) and not isinstance(tree.expr, GoExpression):
            error = True
            print("Error in for loop Condition")
            exit()

        elif (tree.post is not None) and not isinstance(tree.post, GoAssign):
            error = True
            print("Error in for loop post expression")
            exit()

        symbol_table(tree.init, table)
        symbol_table(tree.expr, table)
        symbol_table(tree.post, table)

        
        if (tree.expr is not None) and tree.expr.dtype.name is not "bool":
            error = True
            print("loop Condition must be bool type")
            exit()

    elif isinstance(tree, GoRange):
        pass

    elif isinstance(tree, GoArray):
        symbol_table(tree.length, table)
        symbol_table(tree.dtype, table)
        if isinstance(tree.dtype,GoArray):
            tree.depth = tree.dtype.depth + 1
            tree.dtype = tree.dtype.dtype
        
        length = tree.length

        if length == "variable":
            return
        elif type(length) is str:  # variable
            dtype = table.get_type(length)
        elif isinstance(length, GoExpression):
            dtype = length.dtype
        elif isinstance(length, GoBasicLit):
            dtype = length.dtype

        if isinstance(dtype, GoType) and dtype.name != "int":
            print("array length must be an integer")
            exit()

    elif isinstance(tree, GoIndex):
        symbol_table(tree.index, table)
        index = tree.index
        # if type(index) is str:  # variable
        #     dtype = table.get_type(index)
        # elif isinstance(index, GoExpression):
        #     dtype = index.dtype
        # elif isinstance(index, GoBasicLit):
        #     dtype = index.dtype

        # if dtype.name != "int":
        #     print("array index must be an integer")
        #     exit()
        dtype = table.eval_type(index)
        if isinstance(dtype,GoType):
            name = dtype.name
            if name not in INT_TYPES:
                print("Error: index of array is not integer")
                exit()

        

    elif isinstance(tree, GoPrimaryExpr):

        symbol_table(tree.lhs, table)
        symbol_table(tree.rhs, table)

        if isinstance(tree.rhs, GoIndex):
            print("a= '{}'".format(tree.lhs))
            if isinstance(tree.lhs,GoPrimaryExpr):
                pass
            else:
                if not table.lookup(tree.lhs):
                    error = True
                    print("'{}' array not declared".format(tree.lhs))
                    exit()
                elif not isinstance(table.get_type(tree.lhs), GoArray):
                    error = True
                    print("'{}' not array".format(table.get_type(tree.lhs)))
                    exit()
                print("dtype: '{}'".format(table.get_type(tree.lhs)))
                tree.dtype = (table.get_type(tree.lhs)).dtype
                print("dtype: '{}'".format(table.get_type(tree.lhs)))

    # XXX To be done later : check number of elements in array same as that
    # specified

    elif isinstance(tree, GoKeyedElement):
        print("Entered GoKeyedElement")
        #symbol_table(tree.element, table)
        if isinstance(tree.element,GoBasicLit) or isinstance(tree.element,GoExpression):
            print("YO1")
            symbol_table(tree.element, table)
            element_type = tree.element.dtype
            print("YO2")
            print(element_type)
        elif type(tree.element) is str:
            symbol_table(tree.element, table)
            element_type = table.get_type(tree.element)
        else:
            depth = 0
            for child in tree.element:
                if isinstance(child,GoKeyedElement):
                    print("hello2")
                    symbol_table(child,table)
                    if depth == 0:
                        depth = child.depth
                    elif depth != child.depth:
                        error = True
                        print("Wrong array declaration")
                        exit(0)
                    print(child.dtype)
                    element_type = child.dtype
                # elif type(child.element) is str:  # variable
                #     element_type = table.get_type(child.element)
                # elif isinstance(child.element, GoExpression):
                #     element_type = child.element.dtype
                # elif isinstance(child.element, GoBasicLit):
                #     element_type = child.element.dtype

                if tree.dtype is None:
                    tree.dtype = element_type
                elif tree.dtype.name != element_type.name:
                    print(tree.dtype.name)
                    print(element_type.name)
                    error = True
                    print(
                            "Conflicting1 types in array, '{}', '{}'".format(
                                tree.dtype.name, element_type.name
                            )
                        )
                    exit()
                print("SUCCESS")
            tree.depth = depth + 1
        tree.dtype = element_type
        print(tree.dtype.name)


    elif isinstance(tree, GoCompositeLit):
        print("Entered GoCompositeLit")
        symbol_table(tree.dtype, table)
        #symbol_table(tree.value, table)

        if isinstance(tree.dtype, GoArray):
            dtype = tree.dtype.dtype
            depth = 0
            print("dtype = '{}'".format(dtype.name))
            for child in tree.value:
<<<<<<< HEAD
                if isinstance(child,GoKeyedElement):
                    print("hello")
                    symbol_table(child,table)
                    if depth == 0:
                        depth = child.depth
                    elif depth != child.depth:
                        error = True
                        print("Wrong array declaration")
                        exit()
                    print("BYE")
                    element_type = child.dtype
                    print(element_type)
                # elif type(child.element) is str:  # variable
=======
                # if type(child.element) is str:  # variable
>>>>>>> 5192006c
                #     element_type = table.get_type(child.element)
                # elif isinstance(child.element, GoExpression):
                #     element_type = child.element.dtype
                # elif isinstance(child.element, GoBasicLit):
                #     element_type = child.element.dtype

<<<<<<< HEAD
                if dtype.name != element_type.name:
                    print(
                        "Conflicting types in array, '{}', '{}'".format(
                            dtype.name, element_type.name
                        )
                    )
                    exit()
=======
                # if dtype.name != element_type.name:
                #     print(
                #         "Conflicting types in array, '{}', '{}'".format(
                #             dtype.name, element_type.name
                #         )
                #     )
                #     exit()
                element_type = table.eval_type(child.element)
                table.type_check(element_type,dtype,"array initialization")
>>>>>>> 5192006c

            if depth != tree.dtype.depth:
                error = True
                print("Wrong array declaration")
                exit()


table = SymbTable()
symbol_table(tree, table)<|MERGE_RESOLUTION|>--- conflicted
+++ resolved
@@ -775,7 +775,6 @@
             depth = 0
             print("dtype = '{}'".format(dtype.name))
             for child in tree.value:
-<<<<<<< HEAD
                 if isinstance(child,GoKeyedElement):
                     print("hello")
                     symbol_table(child,table)
@@ -789,16 +788,12 @@
                     element_type = child.dtype
                     print(element_type)
                 # elif type(child.element) is str:  # variable
-=======
-                # if type(child.element) is str:  # variable
->>>>>>> 5192006c
                 #     element_type = table.get_type(child.element)
                 # elif isinstance(child.element, GoExpression):
                 #     element_type = child.element.dtype
                 # elif isinstance(child.element, GoBasicLit):
                 #     element_type = child.element.dtype
 
-<<<<<<< HEAD
                 if dtype.name != element_type.name:
                     print(
                         "Conflicting types in array, '{}', '{}'".format(
@@ -806,17 +801,6 @@
                         )
                     )
                     exit()
-=======
-                # if dtype.name != element_type.name:
-                #     print(
-                #         "Conflicting types in array, '{}', '{}'".format(
-                #             dtype.name, element_type.name
-                #         )
-                #     )
-                #     exit()
-                element_type = table.eval_type(child.element)
-                table.type_check(element_type,dtype,"array initialization")
->>>>>>> 5192006c
 
             if depth != tree.dtype.depth:
                 error = True
