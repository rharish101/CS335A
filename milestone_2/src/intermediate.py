--- conflicted
+++ resolved
@@ -1496,11 +1496,7 @@
 
             elif isinstance(tree.expr, GoUnaryExpr):
                 # print("XXX3")
-<<<<<<< HEAD
                 eval_type, _ = symbol_table(tree.expr, scope_type = scope_type)
-=======
-                eval_type, _ = symbol_table(tree.expr,table)
->>>>>>> 5368f1ed
 
                 if tree.op == "&":
                     if tree.expr.op == "&":
